--- conflicted
+++ resolved
@@ -45,79 +45,6 @@
         raise NotImplementedError("no optimizer type {}".format(optimizer_type))
 
 
-<<<<<<< HEAD
-=======
-def get_default_optimizer_params(
-    model: torch.nn.Module,
-    base_lr,
-    weight_decay,
-    weight_decay_norm,
-    bias_lr_factor=1.0,
-    weight_decay_bias=None,
-    overrides: Optional[Dict[str, Dict[str, float]]] = None,
-):
-    r"""
-    Get default param list for optimizer
-    Args:
-        overrides (dict: str -> (dict: str -> float)):
-            if not `None`, provides values for optimizer hyperparameters
-            (LR, weight decay) for module parameters with a given name; e.g.
-            {"embedding": {"lr": 0.01, "weight_decay": 0.1}} will set the LR and
-            weight decay values for all module parameters named `embedding` (default: None)
-    """
-    if weight_decay_bias is None:
-        weight_decay_bias = weight_decay
-    norm_module_types = (
-        torch.nn.BatchNorm1d,
-        torch.nn.BatchNorm2d,
-        torch.nn.BatchNorm3d,
-        torch.nn.SyncBatchNorm,
-        # NaiveSyncBatchNorm inherits from BatchNorm2d
-        torch.nn.GroupNorm,
-        torch.nn.InstanceNorm1d,
-        torch.nn.InstanceNorm2d,
-        torch.nn.InstanceNorm3d,
-        torch.nn.LayerNorm,
-        torch.nn.LocalResponseNorm,
-    )
-    params: List[Dict[str, Any]] = []
-    memo: Set[torch.nn.parameter.Parameter] = set()
-    for module in model.modules():
-        for module_param_name, value in module.named_parameters(recurse=False):
-            if not value.requires_grad:
-                continue
-            # Avoid duplicating parameters
-            if value in memo:
-                continue
-            memo.add(value)
-
-            schedule_params = {
-                "lr": base_lr,
-                "weight_decay": weight_decay,
-            }
-            if isinstance(module, norm_module_types):
-                schedule_params["weight_decay"] = weight_decay_norm
-            elif module_param_name == "bias":
-                # NOTE: unlike Detectron v1, we now default BIAS_LR_FACTOR to 1.0
-                # and WEIGHT_DECAY_BIAS to WEIGHT_DECAY so that bias optimizer
-                # hyperparameters are by default exactly the same as for regular
-                # weights.
-                schedule_params["lr"] = base_lr * bias_lr_factor
-                schedule_params["weight_decay"] = weight_decay_bias
-            if overrides is not None and module_param_name in overrides:
-                schedule_params.update(overrides[module_param_name])
-            params += [
-                {
-                    "params": [value],
-                    "lr": schedule_params["lr"],
-                    "weight_decay": schedule_params["weight_decay"],
-                }
-            ]
-
-    return params
-
-# TODO: fix this builder function
->>>>>>> 54a53a64
 def build_lr_scheduler(
     cfg: CfgNode, optimizer: torch.optim.Optimizer, lr_scheduler_name: str=None, lambda_func=None
 ) -> torch.optim.lr_scheduler._LRScheduler:
