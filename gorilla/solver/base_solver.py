# Copyright (c) Gorilla-Lab. All rights reserved.
import os
import random
from abc import ABCMeta, abstractmethod

import torch
import numpy as np
from tensorboardX import SummaryWriter

from .log_buffer import LogBuffer
from .build import build_optimizer, build_lr_scheduler
from .checkpoint import resume
from ..utils import check_file_exist


class BaseSolver(metaclass=ABCMeta):
    r"""Base class of model solver."""
    def __init__(self,
                 model,
                 dataloaders,
                 cfg,
                 logger=None,
                 **kwargs):
        # initial essential parameters
        self.model = model
        self.dataloaders = dataloaders
        self.optimizer = build_optimizer(model, cfg.optimizer)
        self.lr_scheduler = build_lr_scheduler(self.optimizer, cfg.lr_scheduler)
        self.cfg = cfg
        self.logger = logger
        self.epoch = cfg.get("start_epoch", 1)
        self.log_buffer = LogBuffer()
        self.tb_writer = SummaryWriter(log_dir=cfg.log) # tensorboard writer
        self.iter = 0  # cumulative iter number, doesn't flush when come into a new epoch
        self.meta = {}

        self.get_ready()

    def get_ready(self, **kwargs):
        # set random seed to keep the result reproducible
        seed = self.cfg.get("seed", 0)
        if seed != 0:
            from ..core import set_random_seed
            print("set random seed:", seed)
            set_random_seed(seed, logger=self.logger)

    def resume(self, checkpoint, **kwargs):
        check_file_exist(checkpoint)
        self.meta = resume(self.model,
                           checkpoint,
                           self.optimizer,
                           self.lr_scheduler)
        if "epoch" in self.meta:
            self.epoch = self.meta["epoch"]

    def write(self, **kwargs):
        self.logger.info("Epoch: {}".format(self.epoch))
        self.log_buffer.average()
        for key, avg in self.log_buffer.output.items():
            self.tb_writer.add_scalar(key, avg, self.epoch)

    def clear(self, **kwargs):
        r"""clear log buffer
        """
        self.log_buffer.clear()

    @abstractmethod
    def solve(self, **kwargs):
        r"""solve(self) aims to define each epoch training operation"""
        self.clear()
        # the whole training processing

    @abstractmethod
    def train(self, **kwargs):
        r"""train(self) aims to define each step training operation"""
        self.clear()
        # epoch training

    @abstractmethod
    def evaluate(self, **kwargs):
        r"""evaluate(self) aims to define each evaluation operation"""
        self.clear()
        # evaluation

<<<<<<< HEAD
=======
    def clear(self):
        r"""clear log buffer
        """
        self.log_buffer.clear()

    def write(self):
        self.logger.info("Epoch: {}".format(self.epoch))
        self.log_buffer.average()
        for key, avg in self.log_buffer.output.items():
            self.tb_writer.add_scalar(key, avg, self.epoch)

    def resume(self, checkpoint):
        check_file_exist(checkpoint)
        self.meta = resume(self.model,
                           checkpoint,
                           self.optimizer,
                           self.lr_scheduler)

    def set_epoch(self, epoch):
        self.epoch = epoch

    def get_max_memory(self):
        device = list(self.model.parameters())[0].device
        mem = torch.cuda.max_memory_allocated(device=device)
        mem_mb = torch.tensor([mem / (1024 * 1024)],
                              dtype=torch.int,
                              device=device)
        return mem_mb.item()

    def quit(self):
        self.tb_writer.close()
>>>>>>> 3fe0ce8f
<|MERGE_RESOLUTION|>--- conflicted
+++ resolved
@@ -82,37 +82,3 @@
         self.clear()
         # evaluation
 
-<<<<<<< HEAD
-=======
-    def clear(self):
-        r"""clear log buffer
-        """
-        self.log_buffer.clear()
-
-    def write(self):
-        self.logger.info("Epoch: {}".format(self.epoch))
-        self.log_buffer.average()
-        for key, avg in self.log_buffer.output.items():
-            self.tb_writer.add_scalar(key, avg, self.epoch)
-
-    def resume(self, checkpoint):
-        check_file_exist(checkpoint)
-        self.meta = resume(self.model,
-                           checkpoint,
-                           self.optimizer,
-                           self.lr_scheduler)
-
-    def set_epoch(self, epoch):
-        self.epoch = epoch
-
-    def get_max_memory(self):
-        device = list(self.model.parameters())[0].device
-        mem = torch.cuda.max_memory_allocated(device=device)
-        mem_mb = torch.tensor([mem / (1024 * 1024)],
-                              dtype=torch.int,
-                              device=device)
-        return mem_mb.item()
-
-    def quit(self):
-        self.tb_writer.close()
->>>>>>> 3fe0ce8f
